{
  "name": "extrajs-types",
  "version": "0.7.1",
  "description": "Additional all-purpose JavaScript classes.",
  "main": "index.js",
  "scripts": {
<<<<<<< HEAD
    "build": "rm -rf ./dist/ ./docs/api/ && gulp build",
=======
    "build": "rm -rf ./dist/ ./test/out/ ./docs/api/ && gulp build",
>>>>>>> 5db748cf
    "prepublishOnly": "npm run build",
    "test": "echo \"Error: no test specified\" && exit 1"
  },
  "repository": {
    "type": "git",
    "url": "git+https://github.com/chharvey/number-types.git"
  },
  "keywords": [
    "javascript",
    "classes"
  ],
  "author": "Chris Harvey <chrisharvey2pi@gmail.com> (https://chharvey.github.io/)",
  "license": "MIT",
  "bugs": {
    "url": "https://github.com/chharvey/number-types/issues"
  },
  "homepage": "https://github.com/chharvey/number-types#readme",
  "devDependencies": {
    "@types/mocha": "^8.0.0",
    "gulp": "^4.0.0",
    "gulp-mocha": "^7.0.2",
    "gulp-typedoc": "^2.2.1",
    "gulp-typescript": "^5.0.0",
<<<<<<< HEAD
    "ts-node": "^8.10.2",
    "typedoc": "^0.17.8",
    "typescript": "~3.9.6"
  },
  "dependencies": {
    "@types/node": "^14.0.23",
    "extrajs": "^0.21.0"
=======
    "typedoc": "^0.16.11",
    "typescript": "~3.4.5"
  },
  "dependencies": {
    "extrajs": "^0.20.0"
>>>>>>> 5db748cf
  }
}<|MERGE_RESOLUTION|>--- conflicted
+++ resolved
@@ -4,11 +4,7 @@
   "description": "Additional all-purpose JavaScript classes.",
   "main": "index.js",
   "scripts": {
-<<<<<<< HEAD
     "build": "rm -rf ./dist/ ./docs/api/ && gulp build",
-=======
-    "build": "rm -rf ./dist/ ./test/out/ ./docs/api/ && gulp build",
->>>>>>> 5db748cf
     "prepublishOnly": "npm run build",
     "test": "echo \"Error: no test specified\" && exit 1"
   },
@@ -32,7 +28,6 @@
     "gulp-mocha": "^7.0.2",
     "gulp-typedoc": "^2.2.1",
     "gulp-typescript": "^5.0.0",
-<<<<<<< HEAD
     "ts-node": "^8.10.2",
     "typedoc": "^0.17.8",
     "typescript": "~3.9.6"
@@ -40,12 +35,5 @@
   "dependencies": {
     "@types/node": "^14.0.23",
     "extrajs": "^0.21.0"
-=======
-    "typedoc": "^0.16.11",
-    "typescript": "~3.4.5"
-  },
-  "dependencies": {
-    "extrajs": "^0.20.0"
->>>>>>> 5db748cf
   }
 }