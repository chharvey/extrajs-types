--- conflicted
+++ resolved
@@ -1,9 +1,4 @@
-<<<<<<< HEAD
-import Fraction from './Fraction.class'
-=======
 import type Fraction from './Fraction.class'
-import Integer from './Integer.class'
->>>>>>> ac55f8ca
 import Meter from './Meter.class'
 
 
@@ -11,19 +6,10 @@
  * A MeterInt is like a {@link Meter} whose properties are all integers.
  *
  * - the maximum must be strictly greater than the minimum
-<<<<<<< HEAD
  * - the value must fall loosly between them (inclusively)
  * - the low must be loosly between the minimum and the maximum
  * - the high must be loosly between the low (if it exists, else the minimum) and the maximum
  * - the optimum must be loosly between the minimum and maximum
-=======
- * - the value must fall loosely between them (inclusively)
- * - the low must be loosely between the minimum and the maximum
- * - the high must be loosely between the low (if it exists, else the minimum) and the maximum
- * - the optimum must be loosely between the minimum and maximum
- *
- * @todo COMBAK: replace `Integer` values with `bigint`
->>>>>>> ac55f8ca
  */
 export default class MeterInt {
 	/** The underlying Meter, which provides all the logic. */
