import * as xjs from 'extrajs'

// TODO: move to xjs.Number
const xjs_Number_REGEXP: Readonly<RegExp> = /^-?(?:\d+(?:\.\d+)?|\.\d+)$/


/**
 * A list of possible Angle units.
 * @see https://www.w3.org/TR/css-values/#angles
 */
export enum AngleUnit {
	/** Degrees. There are 360 degrees in a full circle. */
	DEG,
	/** Gradians, also known as "gons" or "grades". There are 400 gradians in a full circle. */
	GRAD,
	/** Radians. There are 2π radians in a full circle. */
	RAD,
	/** Turns. There is 1 turn in a full circle. */
	TURN,
}


/**
 * A one-dimensional angular measurement.
 *
 * In geometry, an angle is a pair of rays that share a vertex.
 * This class encodes the measurement of such a figure.
 *
 * An Angle is represented by a unitless number within the interval `[0, 1)`,
 * but can manifest in units such as *degrees*, *radians*, and *turns*.
 * Angles can also be added, subtracted, and scaled.
 */
export default class Angle extends Number {
	/**
	 * A zero angle.
	 *
	 * A zero angle measures 0turn (0deg, 0grad, 0rad).
	 */
	static readonly ZERO: Angle = new Angle(0)
	/**
	 * A right angle.
	 *
	 * A right angle measures 0.25turn (90deg, 100grad, (π/2)rad).
	 */
	static readonly RIGHT: Angle = new Angle(0.25)
	/**
	 * A straight angle.
	 *
	 * A straight angle measures 0.5turn (180deg, 200grad, (π)rad).
	 */
	static readonly STRAIGHT: Angle = new Angle(0.5)
	/**
	 * A full angle (a full circle).
	 *
	 * A full angle measures 1turn (360deg, 400grad, (2π)rad).
	 *
	 * Note: A full angle is equivalent to a {@link Angle.ZERO|zero angle},
	 * and thus will be considered {@link Angle.lessThan|less than} any other non-zero angle.
	 */
	static readonly FULL: Angle = new Angle(1)

	/**
	 * A dictionary of conversion rates.
	 *
	 * The value assigned to each unit is the number of units in one full circle.
	 */
	static readonly CONVERSION: { readonly [index in AngleUnit]: number } = {
		[AngleUnit.DEG ]: 360,
		[AngleUnit.GRAD]: 400,
		[AngleUnit.RAD ]: 2 * Math.PI,
		[AngleUnit.TURN]: 1,
	}

	/**
	 * An immutable RegExp instance, representing a string in Angle format.
	 */
	static readonly REGEXP: Readonly<RegExp> = new RegExp(`^${xjs_Number_REGEXP.source.slice(1,-1)}(?:deg|grad|rad|turn)$`)

	/**
	 * Return the maximum of two or more Angles.
	 * @param   angles two or more Angles to compare
	 * @returns the greatest of all the arguments
	 */
	static max(...angles: Angle[]): Angle {
		return new Angle(Math.max(...angles.map((theta) => theta.valueOf())))
		// return angles.sort((a, b) => (a.lessThan(b)) ? -1 : (b.lessThan(a)) ? 1 : 0).slice(-1)[0]
	}

	/**
	 * Return the minimum of two or more Angles.
	 * @param   angles two or more Angles to compare
	 * @returns the least of all the arguments
	 */
	static min(...angles: Angle[]): Angle {
		return new Angle(Math.min(...angles.map((theta) => theta.valueOf())))
		// return angles.sort((a, b) => (a.lessThan(b)) ? -1 : (b.lessThan(a)) ? 1 : 0)[0]
	}

	/**
	 * Return the arcsine of a number.
	 * @param   x the argument of arcsin
	 * @returns `arcsin(x)`
	 * @throws {RangeError} if the argument is not within the domain `[-1,1]`
	 */
	static asin(x: number): Angle {
		xjs.Number.assertType(x)
		if (x < -1 || 1 < x) throw new RangeError(`Argument ${x} is outside of \`asin\` domain \`[-1,1]\`.`)
		return new Angle(Math.asin(x) / Angle.CONVERSION[AngleUnit.RAD])
	}

	/**
	 * Return the arccosine of a number.
	 * @param   x the argument of arccos
	 * @returns `arccos(x)`
	 * @throws {RangeError} if the argument is not within the domain `[-1,1]`
	 */
	static acos(x: number): Angle {
		xjs.Number.assertType(x)
		if (x < -1 || 1 < x) throw new RangeError(`Argument ${x} is outside of \`acos\` domain \`[-1,1]\`.`)
		return new Angle(Math.acos(x) / Angle.CONVERSION[AngleUnit.RAD])
	}

	/**
	 * Return the arctangent of a number.
	 * @param   x the argument of arctan
	 * @returns `arctan(x)`
	 */
	static atan(x: number): Angle {
		xjs.Number.assertType(x)
		return new Angle(Math.atan(x) / Angle.CONVERSION[AngleUnit.RAD])
	}

	/**
	 * Return the arccosecant of a number.
	 * @param   x the argument of arccsc
	 * @returns `arcsin(1 / x)`
	 */
	static acsc(x: number): Angle {
		return Angle.asin(1 / x)
	}

	/**
	 * Return the arcsecant of a number.
	 * @param   x the argument of arcsec
	 * @returns `arccos(1 / x)`
	 */
	static asec(x: number): Angle {
		return Angle.acos(1 / x)
	}

	/**
	 * Return the arccotangent of a number.
	 * @param   x the argument of arccot
	 * @returns `arctan(1 / x)`
	 */
	static acot(x: number): Angle {
		return Angle.atan(1 / x)
	}

	/**
	 * Parse a string of the form `'‹n›‹u›'`, where `‹n›` is a number and `‹u›` is an angle unit.
	 * @param   str the string to parse
	 * @returns a new Angle emulating the string
	 * @throws  {RangeError} if the string given is not of the correct format
	 */
	static fromString(str: string): Angle {
		if (!Angle.REGEXP.test(str)) throw new RangeError(`Invalid string format: '${str}'.`)
		let numeric_part: number = +str.match(xjs_Number_REGEXP.source.slice(1,-1)) ![0]
		let unit_part   : string =  str.match(/deg|grad|rad|turn/                 ) ![0]
		return new Angle(xjs.Object.switch<number>(unit_part, {
			'deg'  : () => numeric_part / Angle.CONVERSION[AngleUnit.DEG ],
			'grad' : () => numeric_part / Angle.CONVERSION[AngleUnit.GRAD],
			'rad'  : () => numeric_part / Angle.CONVERSION[AngleUnit.RAD ],
			'turn' : () => numeric_part / Angle.CONVERSION[AngleUnit.TURN],
		})())
	}


	/**
	 * Construct a new Angle object.
	 * @param   theta the numeric value of this Angle
	 */
	constructor(theta: Angle|number = 0) {
		theta = theta.valueOf()
		xjs.Number.assertType(theta, 'finite')
		super(theta)
	}

	/**
	 * Return the canonical representation this Angle.
	 *
	 * An Angle’s canon is the least non-negative Angle that is {@link Angle.congruent|congruent} to that Angle.
	 * If an Angle’s measure is at least 0 turn and less than 1 turn, then its canon is itself.
	 * The canon of {@link Angle.FULL} is {@link Angle.ZERO}.
	 * @returns the smallest Angle congruent to this
	 */
	get canon(): Angle {
		return new Angle(xjs.Math.mod(this.valueOf(), 1))
	}

	/**
	 * Get the complement of this Angle’s canon.
	 *
	 * Complementary angles add to form a right angle (0.25turn).
	 * @returns the complement of this Angle’s canon
	 */
	get complement(): Angle {
		return Angle.RIGHT.minus(this.canon).canon
	}

	/**
	 * Get the supplement of this Angle’s canon.
	 *
	 * Supplementary angles add to form a straight angle (0.5turn).
	 * @returns the supplement of this Angle’s canon
	 */
	get supplement(): Angle {
		return Angle.STRAIGHT.minus(this.canon).canon
	}

	/**
	 * Get the conjugate of this Angle’s canon.
	 *
	 * Conjugate angles add to form a full angle (1turn).
	 * The conjugate of an angle is equivalent to its “negation”.
	 * @returns the conjugate of this Angle’s canon
	 */
	get conjugate(): Angle {
		return Angle.FULL.minus(this.canon).canon
	}

	/**
	 * Get the inversion of this Angle’s canon.
	 * @returns this Angle’s canon rotated by 0.5turn
	 */
	get invert(): Angle {
		return Angle.STRAIGHT.plus(this.canon).canon
	}

	/**
	 * Return whether this Angle’s canon is acute.
	 * @returns is the measure of this Angle’s canon less than 0.25turn?
	 */
	get isAcute(): boolean {
		return this.canon.lessThan(Angle.RIGHT)
	}

	/**
	 * Return whether this Angle’s canon is obtuse.
	 * @returns is the measure of this Angle’s canon between 0.25turn and 0.5turn?
	 */
	get isObtuse(): boolean {
		return Angle.RIGHT.lessThan(this.canon) && this.canon.lessThan(Angle.STRAIGHT)
	}

	/**
	 * Return whether this Angle’s canon is reflex.
	 * @returns is the measure of this Angle’s canon greater than 0.5turn?
	 */
	get isReflex(): boolean {
		return Angle.STRAIGHT.lessThan(this.canon)
	}

	/**
	 * Get the sine of this angle.
	 * @returns `sin(this)`
	 */
	get sin(): number {
		return Math.sin(this.convert(AngleUnit.RAD))
	}

	/**
	 * Get the cosine of this angle.
	 * @returns `cos(this)`
	 */
	get cos(): number {
		return Math.cos(this.convert(AngleUnit.RAD))
	}

	/**
	 * Get the tangent of this angle.
	 * @returns `tan(this)`
	 */
	get tan(): number {
		return Math.tan(this.convert(AngleUnit.RAD))
	}

	/**
	 * Get the cosecant of this angle.
	 * @returns `1 / sin(this)`
	 */
	get csc(): number {
		return 1 / this.sin
	}

	/**
	 * Get the secant of this angle.
	 * @returns `1 / cos(this)`
	 */
	get sec(): number {
		return 1 / this.cos
	}

	/**
	 * Get the cotangent of this angle.
	 * @returns `1 / tan(this)`
	 */
	get cot(): number {
		return 1 / this.tan
	}

	/** @override */
<<<<<<< HEAD
	toString(unit?: AngleUnit, radix: number = 10): string {
=======
	toString(radix: number = 10, unit?: AngleUnit): string {
>>>>>>> e83d53e2
		return (unit) ?
			`${this.convert(unit).toString(radix)}${AngleUnit[unit          ].toLowerCase()}` :
			`${this              .toString(radix)}${AngleUnit[AngleUnit.TURN].toLowerCase()}`
	}

	/**
	 * Return whether this Angle’s value equals the argument’s.
	 * @param   angle the Angle to compare
	 * @returns does this Angle equal the argument?
	 */
	equals(angle: Angle|number): boolean {
		if (this === angle) return true
		return (angle instanceof Angle) ? xjs.Math.approx(this.valueOf(), angle.valueOf()) : this.equals(new Angle(angle))
	}

	/**
	 * Return whether this Angle is congruent to the argument.
	 *
	 * Angles are congruent iff they have {@link Angle.equals|equal} canons.
	 * Angles that are equal are also congruent.
	 *
	 * Equivalently, Angles are congruent iff their measures differ by a whole number of turns.
	 * For example, 225˚ and 945˚ are congruent, because their canons are both 225˚, and
	 * because they differ by 2 whole turns.
	 * @param   angle the Angle to compare
	 * @returns is this Angle congruent to the argument?
	 */
	congruent(angle: Angle|number): boolean {
		if (this.equals(angle)) return true
		return (angle instanceof Angle) ? this.canon.equals(angle.canon) : this.congruent(new Angle(angle))
	}

	/**
	 * Return how this Angle compares to (is less than) another.
	 * @param   angle the Angle to compare
	 * @returns is this Angle strictly less than the argument?
	 */
	lessThan(angle: Angle|number): boolean {
		if (this.equals(angle)) return false // accommodate for approximations
		return (angle instanceof Angle) ? this.valueOf() < angle.valueOf() : this.lessThan(new Angle(angle))
	}

	/**
	 * Return this Angle, clamped between two bounds.
	 *
	 * This method returns this unchanged iff it is weakly between `min` and `max`;
	 * it returns `min` iff this is strictly less than `min`;
	 * and `max` iff this is strictly greater than `max`.
	 * If `min === max` then this method returns that value.
	 * If `min > max` then this method switches the bounds.
	 * @param   min the lower bound
	 * @param   max the upper bound
	 * @returns `Angle.min(Angle.max(min, this), max)`
	 */
	clamp(min: Angle|number = 0, max: Angle|number = 1): Angle {
		return (min instanceof Angle && max instanceof Angle) ?
			(min.lessThan(max) || min.equals(max)) ? Angle.min(Angle.max(min, this), max) : this.clamp(max, min) :
			this.clamp(new Angle(min), new Angle(max))
	}

	/**
	 * Add this Angle (the augend) to another (the addend).
	 * @param   addend the Angle to add to this one
	 * @returns a new Angle representing the sum, `augend + addend`
	 */
	plus(addend: Angle|number): Angle {
		return (addend instanceof Angle) ?
			(addend.equals(Angle.ZERO)) ? this :
			new Angle(this.valueOf() + addend.valueOf()) :
			this.plus(new Angle(addend))
	}

	/**
	 * Subtract another Angle (the subtrahend) from this (the minuend).
	 *
	 * Note that subtraction is not commutative: `a - b` does not always equal `b - a`.
	 * @param   subtrahend the Angle to subtract from this one
	 * @returns a new Angle representing the difference, `minuend - subtrahend`
	 */
	minus(subtrahend: Angle|number): Angle {
		return (subtrahend instanceof Angle) ?
			this.plus(-subtrahend) :
			this.minus(new Angle(subtrahend))
	}

	/**
	 * Scale this Angle by a scalar factor.
	 *
	 * If the scale factor is <1, returns a new Angle ‘more acute’  than this Angle.
	 * If the scale factor is >1, returns a new Angle ‘more obtuse’ than this Angle.
	 * If the scale factor is =1, returns a new Angle equal to           this Angle.
	 * If the scale factor is negative, returns a ‘negative’ Angle:
	 * for example, (60˚).scale(-2) would return 240˚ (equivalent to -120˚).
	 * @param   scalar the scale factor
	 * @returns a new Angle representing the product
	 */
	scale(scalar: number = 1): Angle {
		return new Angle(this.valueOf() * scalar)
	}

	/**
	 * Return this Angle’s measurement in the given unit.
	 * @param   unit the unit to convert to
	 * @returns the numeric value of the measure of this Angle
	 */
	convert(unit: AngleUnit): number {
		return this.valueOf() * Angle.CONVERSION[unit]
	}
}<|MERGE_RESOLUTION|>--- conflicted
+++ resolved
@@ -310,11 +310,7 @@
 	}
 
 	/** @override */
-<<<<<<< HEAD
-	toString(unit?: AngleUnit, radix: number = 10): string {
-=======
 	toString(radix: number = 10, unit?: AngleUnit): string {
->>>>>>> e83d53e2
 		return (unit) ?
 			`${this.convert(unit).toString(radix)}${AngleUnit[unit          ].toLowerCase()}` :
 			`${this              .toString(radix)}${AngleUnit[AngleUnit.TURN].toLowerCase()}`
