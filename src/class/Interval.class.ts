--- conflicted
+++ resolved
@@ -22,16 +22,10 @@
 	 * @param   lower the lower bound
 	 * @param   upper the upper bound
 	 */
-<<<<<<< HEAD
 	constructor(lower: number, upper: number) {
 		this.LOWER = lower
 		this.UPPER = upper
-=======
-	constructor(r: [number, number]) {
-		this.LOWER = r[0]
-		this.UPPER = r[1]
 		this.LENGTH = new Length(this.UPPER - this.LOWER)
->>>>>>> 5997fa9f
 	}
 
 	/**
